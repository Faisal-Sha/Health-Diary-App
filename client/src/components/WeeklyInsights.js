--- conflicted
+++ resolved
@@ -98,11 +98,7 @@
         try {
             console.log('🚀 Fetching fresh weekly insights from API...');
             
-<<<<<<< HEAD
-            const response = await fetch(`${BASE_URL}/analytics/weekly-summary?user_id=1`);
-=======
             const data = await apiService.getHealthSummary(selectedProfile, 30);
->>>>>>> ebea3b41
             
             
             console.log('📊 Weekly insights API response:', data);
