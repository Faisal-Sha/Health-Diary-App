--- conflicted
+++ resolved
@@ -1,10 +1,6 @@
 //handles all communication with flask backend
 
-<<<<<<< HEAD
 const BASE_URL = process.env.REACT_APP_API_URL;
-=======
-const BASE_URL = 'http://localhost:5000/api';
->>>>>>> 3e39e241
 
 class ApiService {
   constructor() {
